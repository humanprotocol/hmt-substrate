--- conflicted
+++ resolved
@@ -100,11 +100,8 @@
 
 pub type Escrow = Module<Test>;
 pub type System = system::Module<Test>;
-<<<<<<< HEAD
 pub type Balances = pallet_balances::Module<Test>;
-=======
 pub type Timestamp = pallet_timestamp::Module<Test>;
->>>>>>> da9f35dd
 
 // Build genesis storage according to the mock runtime.
 pub fn new_test_ext() -> sp_io::TestExternalities {
